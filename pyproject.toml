--- conflicted
+++ resolved
@@ -7,11 +7,7 @@
 dependencies = [
     "matplotlib>=3.10.3",
     "numpy>=2.2.6",
-<<<<<<< HEAD
     "pygame>=2.6.1",
-=======
     "plotly>=6.1.2",
-    "pygame>=2.6.1",
     "streamlit>=1.45.1",
->>>>>>> 83d0dbb2
 ]